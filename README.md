--- conflicted
+++ resolved
@@ -247,13 +247,8 @@
 When using `useRef`, you have two options when creating a ref container that does not have an initial value:
 
 ```ts
-<<<<<<< HEAD
-const ref1 = React.useRef<HTMLElement>(null!)
-const ref2 = React.useRef<HTMLElement | null>(null)
-=======
 const ref1 = useRef<HTMLElement>(null!);
 const ref2 = useRef<HTMLElement | null>(null);
->>>>>>> 1700f723
 ```
 
 The first option will make `ref1.current` read-only, and is intended to be passed in to built-in `ref` attributes that React will manage (because React handles setting the `current` value for you).
@@ -268,10 +263,6 @@
 function DelayedEffect(props: { timerMs: number }) {
   const { timerMs } = props;
   // bad! setTimeout implicitly returns a number because the arrow function body isn't wrapped in curly braces
-<<<<<<< HEAD
-  React.useEffect(() => setTimeout(() => {/* do stuff */}, timerMs), [timerMs])
-  return null
-=======
   useEffect(
     () =>
       setTimeout(() => {
@@ -280,7 +271,6 @@
     [timerMs]
   );
   return null;
->>>>>>> 1700f723
 }
 ```
 
@@ -381,17 +371,6 @@
 }
 
 function useArray() {
-<<<<<<< HEAD
-  const numberValue = React.useRef(3).current
-  const functionValue = React.useRef(() => {}).current
-  return [numberValue, functionValue] // type is (number | (() => void))[]
-}
-
-function useTuple() {
-  const numberValue = React.useRef(3).current
-  const functionValue = React.useRef(() => {}).current
-  return tuplify(numberValue, functionValue) // type is [number, () => void]
-=======
   const numberValue = useRef(3).current;
   const functionValue = useRef(() => {}).current;
   return [numberValue, functionValue]; // type is (number | (() => void))[]
@@ -401,7 +380,6 @@
   const numberValue = useRef(3).current;
   const functionValue = useRef(() => {}).current;
   return tuplify(numberValue, functionValue); // type is [number, () => void]
->>>>>>> 1700f723
 }
 ```
 
